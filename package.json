{
  "name": "web-csv-toolbox",
  "version": "0.13.0",
  "description": "A CSV Toolbox utilizing Web Standard APIs.",
  "type": "module",
  "module": "dist/web-csv-toolbox.js",
  "types": "dist/web-csv-toolbox.d.ts",
  "packageManager": "pnpm@9.3.0",
  "engines": {
    "node": ">=20.0.0"
  },
  "sideEffects": false,
  "exports": {
    ".": {
      "types": "./dist/web-csv-toolbox.d.ts",
      "default": "./dist/web-csv-toolbox.js"
    },
    "./worker": {
      "node": {
        "types": "./dist/worker.node.d.ts",
        "default": "./dist/worker.node.js"
      },
      "browser": {
        "types": "./dist/worker.web.d.ts",
        "default": "./dist/worker.web.js"
      },
      "default": {
        "types": "./dist/worker.web.d.ts",
        "default": "./dist/worker.web.js"
      }
    },
    "./*": {
      "types": "./dist/*.d.ts",
      "default": "./dist/*.js"
    },
    "./common/*": {
      "types": "./dist/common/*.d.ts",
      "default": "./dist/common/*.js"
    },
    "./utils/*": {
      "types": "./dist/utils/*.d.ts",
      "default": "./dist/utils/*.js"
    },
    "./web_csv_toolbox_wasm_bg.wasm": "./dist/web_csv_toolbox_wasm_bg.wasm",
    "./package.json": "./package.json"
  },
  "imports": {
    "#execution/worker/createWorker.js": {
      "types": "./dist/execution/worker/helpers/createWorker.d.ts",
      "node": "./dist/execution/worker/helpers/createWorker.node.js",
      "browser": "./dist/execution/worker/helpers/createWorker.web.js",
      "default": "./dist/execution/worker/helpers/createWorker.web.js"
    },
    "#getOptionsFromResponse.constants.js": {
      "types": "./dist/getOptionsFromResponse.constants.d.ts",
      "node": "./dist/getOptionsFromResponse.constants.node.js",
      "browser": "./dist/getOptionsFromResponse.constants.web.js",
      "default": "./dist/getOptionsFromResponse.constants.web.js"
    },
    "#getCharsetValidation.constants.js": {
      "types": "./dist/getCharsetValidation.constants.d.ts",
      "node": "./dist/getCharsetValidation.constants.node.js",
      "browser": "./dist/getCharsetValidation.constants.web.js",
      "default": "./dist/getCharsetValidation.constants.web.js"
    },
    "#execution/worker/parseStringInWorker.js": {
      "types": "./dist/execution/worker/parseStringInWorker.d.ts",
      "node": "./dist/execution/worker/parseStringInWorker.node.js",
      "browser": "./dist/execution/worker/parseStringInWorker.web.js",
      "default": "./dist/execution/worker/parseStringInWorker.web.js"
    },
    "#execution/worker/parseStringInWorkerWASM.js": {
      "types": "./dist/execution/worker/parseStringInWorkerWASM.d.ts",
      "node": "./dist/execution/worker/parseStringInWorkerWASM.node.js",
      "browser": "./dist/execution/worker/parseStringInWorkerWASM.web.js",
      "default": "./dist/execution/worker/parseStringInWorkerWASM.web.js"
    },
    "#execution/worker/parseBinaryInWorker.js": {
      "types": "./dist/execution/worker/parseBinaryInWorker.d.ts",
      "node": "./dist/execution/worker/parseBinaryInWorker.node.js",
      "browser": "./dist/execution/worker/parseBinaryInWorker.web.js",
      "default": "./dist/execution/worker/parseBinaryInWorker.web.js"
    },
    "#execution/worker/parseBinaryInWorkerWASM.js": {
      "types": "./dist/execution/worker/parseBinaryInWorkerWASM.d.ts",
      "node": "./dist/execution/worker/parseBinaryInWorkerWASM.node.js",
      "browser": "./dist/execution/worker/parseBinaryInWorkerWASM.web.js",
      "default": "./dist/execution/worker/parseBinaryInWorkerWASM.web.js"
    },
    "#execution/worker/parseStreamInWorker.js": {
      "types": "./dist/execution/worker/parseStreamInWorker.d.ts",
      "node": "./dist/execution/worker/parseStreamInWorker.node.js",
      "browser": "./dist/execution/worker/parseStreamInWorker.web.js",
      "default": "./dist/execution/worker/parseStreamInWorker.web.js"
    },
    "#execution/worker/parseUint8ArrayStreamInWorker.js": {
      "types": "./dist/execution/worker/parseUint8ArrayStreamInWorker.d.ts",
      "node": "./dist/execution/worker/parseUint8ArrayStreamInWorker.node.js",
      "browser": "./dist/execution/worker/parseUint8ArrayStreamInWorker.web.js",
      "default": "./dist/execution/worker/parseUint8ArrayStreamInWorker.web.js"
    }
  },
  "files": [
    "dist",
    "README.md"
  ],
  "scripts": {
    "doc": "typedoc",
    "test": "vitest",
<<<<<<< HEAD
    "test:rust": "cargo test --manifest-path web-csv-toolbox-wasm/Cargo.toml",
    "test:all": "pnpm test:rust && pnpm test",
=======
    "test:typecheck": "vitest --typecheck.only --project typecheck --run",
>>>>>>> 74f44860
    "check:type": "tsc --noEmit",
    "check:format": "pnpm check:format:js",
    "check:format:js": "biome ci .",
    "test:browser": "vitest --browser --project browser",
    "test:coverage": "vitest --coverage",
    "test:bench": "pnpm --filter web-csv-toolbox-benchmark start",
    "build": "pnpm build:wasm && pnpm build:js",
    "build:wasm": "wasm-pack build web-csv-toolbox-wasm --target web",
    "build:js": "vite build",
    "serve": "vite serve",
    "format": "pnpm format:js && pnpm format:rust",
    "format:js": "biome check --write .",
    "format:rust": "cargo fmt --manifest-path web-csv-toolbox-wasm/Cargo.toml --all && cargo clippy --manifest-path web-csv-toolbox-wasm/Cargo.toml --all-targets --all-features"
  },
  "repository": {
    "type": "git",
    "url": "git+https://github.com/kamiazya/web-csv-toolbox.git"
  },
  "keywords": [
    "csv",
    "parser",
    "web-streams",
    "web-streams-api"
  ],
  "author": "Yuki Yamazaki <yuki@kamiazya.tech>",
  "license": "MIT",
  "bugs": {
    "url": "https://github.com/kamiazya/web-csv-toolbox/issues"
  },
  "publishConfig": {
    "provenance": true
  },
  "homepage": "https://kamiazya.github.io/web-csv-toolbox/",
  "devDependencies": {
    "@biomejs/biome": "1.9.4",
    "@changesets/changelog-github": "^0.5.1",
    "@changesets/cli": "^2.29.4",
    "@codecov/vite-plugin": "^1.9.1",
    "@rollup/plugin-terser": "^0.4.4",
    "@rollup/pluginutils": "^5.1.4",
    "@vitest/browser-webdriverio": "^4.0.3",
    "@vitest/coverage-istanbul": "4.0.3",
    "@wasm-tool/rollup-plugin-rust": "^3.0.5",
    "changesets-github-release": "^0.1.0",
    "fast-check": "^4.1.1",
    "terser": "^5.42.0",
    "typedoc": "^0.28.5",
    "typedoc-plugin-mdn-links": "^5.0.2",
    "typescript": "^5.8.3",
    "vite": "^7.1.12",
    "vite-plugin-dts": "^4.5.4",
    "vitest": "4.0.3",
    "wasm-pack": "^0.13.1",
    "webdriverio": "^9.20.0"
  }
}<|MERGE_RESOLUTION|>--- conflicted
+++ resolved
@@ -107,12 +107,9 @@
   "scripts": {
     "doc": "typedoc",
     "test": "vitest",
-<<<<<<< HEAD
     "test:rust": "cargo test --manifest-path web-csv-toolbox-wasm/Cargo.toml",
     "test:all": "pnpm test:rust && pnpm test",
-=======
     "test:typecheck": "vitest --typecheck.only --project typecheck --run",
->>>>>>> 74f44860
     "check:type": "tsc --noEmit",
     "check:format": "pnpm check:format:js",
     "check:format:js": "biome ci .",
