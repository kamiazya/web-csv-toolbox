--- conflicted
+++ resolved
@@ -111,7 +111,30 @@
 }
 ```
 
-<<<<<<< HEAD
+### Working with Headerless CSV Files
+
+Some CSV files don't include a header row. You can provide custom headers manually:
+
+```typescript
+import { parse } from 'web-csv-toolbox';
+
+// Example: Sensor data without headers
+const sensorData = `25.5,60,1024
+26.1,58,1020
+24.8,62,1025`;
+
+// Provide headers explicitly
+for await (const record of parse(sensorData, {
+  header: ['temperature', 'humidity', 'pressure']
+})) {
+  console.log(`Temp: ${record.temperature}°C, Humidity: ${record.humidity}%, Pressure: ${record.pressure} hPa`);
+}
+// Output:
+// Temp: 25.5°C, Humidity: 60%, Pressure: 1024 hPa
+// Temp: 26.1°C, Humidity: 58%, Pressure: 1020 hPa
+// Temp: 24.8°C, Humidity: 62%, Pressure: 1025 hPa
+```
+
 ## Documentation 📖
 
 Our documentation follows the [Diátaxis framework](https://diataxis.fr/) to help you find what you need:
@@ -168,50 +191,6 @@
   // Early rejection if pool is saturated
   if (pool.isFull()) {
     return c.json({ error: 'Service busy' }, 503);
-=======
-### Working with Headerless CSV Files
-
-Some CSV files don’t include a header row. You can provide custom headers manually:
-
-```typescript
-import { parse } from 'web-csv-toolbox';
-
-// Example: Sensor data without headers
-const sensorData = `25.5,60,1024
-26.1,58,1020
-24.8,62,1025`;
-
-// Provide headers explicitly
-for await (const record of parse(sensorData, {
-  header: ['temperature', 'humidity', 'pressure']
-})) {
-  console.log(`Temp: ${record.temperature}°C, Humidity: ${record.humidity}%, Pressure: ${record.pressure} hPa`);
-}
-// Output:
-// Temp: 25.5°C, Humidity: 60%, Pressure: 1024 hPa
-// Temp: 26.1°C, Humidity: 58%, Pressure: 1020 hPa
-// Temp: 24.8°C, Humidity: 62%, Pressure: 1025 hPa
-```
-
-### `AbortSignal` / `AbortController` Support
-
-Support for [`AbortSignal`](https://developer.mozilla.org/docs/Web/API/AbortSignal) / [`AbortController`](https://developer.mozilla.org/docs/Web/API/AbortController), enabling you to cancel ongoing asynchronous CSV processing tasks.
-
-This feature is useful for scenarios where processing needs to be halted, such as when a user navigates away from the page or other conditions that require stopping the task early.
-
-#### Example Use Case: Abort with user action
-
-```js
-import { parse } from 'web-csv-toolbox';
-
-const controller = new AbortController();
-const csv = "name,age\nAlice,30\nBob,25";
-
-try {
-  // Parse the CSV data then pass the AbortSignal to the parse function
-  for await (const record of parse(csv, { signal: controller.signal })) {
-    console.log(record);
->>>>>>> 75652123
   }
 
   const csvStream = c.req.raw.body?.pipeThrough(new TextDecoderStream());
