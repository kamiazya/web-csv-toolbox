--- conflicted
+++ resolved
@@ -16,7 +16,6 @@
   return decompression
     ? pipeline(
         stream,
-<<<<<<< HEAD
         new DecompressionStream(decompression) as unknown as TransformStream<
           Uint8Array,
           Uint8Array
@@ -25,8 +24,8 @@
           fatal,
           ignoreBOM,
         }) as unknown as TransformStream<Uint8Array, string>,
-        new LexerTransformer(options),
-        new RecordAssemblerTransformer(options),
+        new CSVLexerTransformer(options),
+        new CSVRecordAssemblerTransformer(options),
       )
     : pipeline(
         stream,
@@ -34,19 +33,7 @@
           fatal,
           ignoreBOM,
         }) as unknown as TransformStream<Uint8Array, string>,
-        new LexerTransformer(options),
-        new RecordAssemblerTransformer(options),
-=======
-        new DecompressionStream(decomposition),
-        new TextDecoderStream(charset, { fatal, ignoreBOM }),
         new CSVLexerTransformer(options),
         new CSVRecordAssemblerTransformer(options),
-      )
-    : pipeline(
-        stream,
-        new TextDecoderStream(charset, { fatal, ignoreBOM }),
-        new CSVLexerTransformer(options),
-        new CSVRecordAssemblerTransformer(options),
->>>>>>> 7d51d528
       );
 }