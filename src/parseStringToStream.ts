import { Lexer } from "./Lexer.ts";
import { RecordAssembler } from "./RecordAssembler.ts";
import type { CSVRecord, ParseOptions } from "./common/types.ts";
<<<<<<< HEAD
import type { DEFAULT_DELIMITER, DEFAULT_QUOTATION } from "./constants.ts";
import type { PickCSVHeader } from "./utils/types.ts";
=======
import { commonParseErrorHandling } from "./commonParseErrorHandling.ts";
>>>>>>> ee4125d4

export function parseStringToStream<
  CSVSource extends string,
  Delimiter extends string = DEFAULT_DELIMITER,
  Quotation extends string = DEFAULT_QUOTATION,
  Header extends ReadonlyArray<string> = PickCSVHeader<
    CSVSource,
    Delimiter,
    Quotation
  >,
>(
  stream: CSVSource,
  options: ParseOptions<Header> & {
    delimiter?: Delimiter;
    quotation?: Quotation;
  },
): ReadableStream<CSVRecord<Header>>;
export function parseStringToStream<
  CSVSource extends string,
  Header extends ReadonlyArray<string> = PickCSVHeader<CSVSource>,
>(
  stream: CSVSource,
  options?: ParseOptions<Header>,
): ReadableStream<CSVRecord<Header>>;
export function parseStringToStream<Header extends ReadonlyArray<string>>(
  stream: string,
  options?: ParseOptions<Header>,
): ReadableStream<CSVRecord<Header>>;
export function parseStringToStream<Header extends ReadonlyArray<string>>(
  csv: string,
  options?: ParseOptions<Header>,
): ReadableStream<CSVRecord<Header>> {
  try {
    const lexer = new Lexer(options);
    const assembler = new RecordAssembler(options);
    return new ReadableStream({
      start(controller) {
        const tokens = lexer.lex(csv);
        for (const record of assembler.assemble(tokens)) {
          controller.enqueue(record);
        }
        controller.close();
      },
    });
  } catch (error) {
    commonParseErrorHandling(error);
  }
}<|MERGE_RESOLUTION|>--- conflicted
+++ resolved
@@ -1,12 +1,9 @@
 import { Lexer } from "./Lexer.ts";
 import { RecordAssembler } from "./RecordAssembler.ts";
 import type { CSVRecord, ParseOptions } from "./common/types.ts";
-<<<<<<< HEAD
+import { commonParseErrorHandling } from "./commonParseErrorHandling.ts";
 import type { DEFAULT_DELIMITER, DEFAULT_QUOTATION } from "./constants.ts";
 import type { PickCSVHeader } from "./utils/types.ts";
-=======
-import { commonParseErrorHandling } from "./commonParseErrorHandling.ts";
->>>>>>> ee4125d4
 
 export function parseStringToStream<
   CSVSource extends string,
