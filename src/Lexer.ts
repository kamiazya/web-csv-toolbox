--- conflicted
+++ resolved
@@ -1,18 +1,9 @@
 import { assertCommonOptions } from "./assertCommonOptions.ts";
 import { Field, FieldDelimiter, RecordDelimiter } from "./common/constants.ts";
-<<<<<<< HEAD
+import { ParseError } from "./common/errors.ts";
 import type { CommonOptions, Token } from "./common/types.ts";
+import type { Position, RecordDelimiterToken } from "./common/types.ts";
 import { CRLF, DEFAULT_DELIMITER, DEFAULT_QUOTATION, LF } from "./constants.ts";
-=======
-import { ParseError } from "./common/errors.ts";
-import type {
-  CommonOptions,
-  Position,
-  RecordDelimiterToken,
-  Token,
-} from "./common/types.ts";
-import { COMMA, CRLF, DOUBLE_QUOTE, LF } from "./constants.ts";
->>>>>>> ee4125d4
 import { escapeRegExp } from "./utils/escapeRegExp.ts";
 
 /**
