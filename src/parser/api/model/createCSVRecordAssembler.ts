--- conflicted
+++ resolved
@@ -148,11 +148,6 @@
   }
 
   if (format === "array") {
-<<<<<<< HEAD
-    return new FlexibleCSVArrayRecordAssembler<Header>(options) as any;
-  } else {
-    return new FlexibleCSVObjectRecordAssembler<Header>(options) as any;
-=======
     return new FlexibleCSVArrayRecordAssembler<Header>(
       (options as any) ?? {},
     ) as any;
@@ -160,6 +155,5 @@
     return new FlexibleCSVObjectRecordAssembler<Header>(
       (options as any) ?? {},
     ) as any;
->>>>>>> 8adf5d9e
   }
 }