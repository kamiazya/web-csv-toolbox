name: CI
on:
  push:
    branches:
      - main
  pull_request:

concurrency: ${{ github.workflow }}-${{ github.ref }}

jobs:
  check_format:
    name: Check format
    runs-on: ubuntu-latest
    permissions:
      contents: read
    steps:
      - name: Checkout Repo
        uses: actions/checkout@a5ac7e51b41094c92402da3b24376905380afc29 # v4.1.6
      - uses: pnpm/action-setup@fe02b34f77f8bc703788d5817da081398fad5dd2 # v4.0.0
<<<<<<< HEAD
        with:
          version: 8
      - name: Setup Node.js
=======
      - name: Setup Node.js 20
>>>>>>> 824ef201
        uses: actions/setup-node@60edb5dd545a775178f52524783378180af0d1f8 # v4.0.2
        with:
          node-version-file: ./.node-version
          cache: pnpm
      - name: Install Dependencies
        run: pnpm install --frozen-lockfile
      - name: Check
        run: pnpm check:format

  check_clippy_and_rustfmt:
    name: Check with clippy and rustfmt
    runs-on: ubuntu-latest
    permissions:
      contents: read
    steps:
      - name: Checkout Repo
        uses: actions/checkout@a5ac7e51b41094c92402da3b24376905380afc29 # v4.1.6
      - run: |
          sudo apt-get update
          sudo apt-get install libstdc++-12-dev
      - name: Install latest
        uses: moonrepo/setup-rust@d8048d4fdff0633123678b093726e6d7c8ad6de5 # v1.2.0
        with:
          targets: wasm32-unknown-unknown
          channel: nightly
          components: clippy,rustfmt
          target-dirs: web-csv-toolbox-wasm/target
      - name: Install wasm-pack
        run: curl https://rustwasm.github.io/wasm-pack/installer/init.sh -sSf | sh
      - name: Run Clippy
        run: cargo clippy --manifest-path=./web-csv-toolbox-wasm/Cargo.toml --all-targets --all-features
        env:
          RUSTFLAGS: -D warnings
      - name: Run Fmt
        run: cargo fmt --manifest-path=./web-csv-toolbox-wasm/Cargo.toml --all -- --check

  build:
    name: Build
    uses: ./.github/workflows/.build.yaml
    needs:
      - check_format
      - check_clippy_and_rustfmt

  cehck_type:
    name: Check type
    needs: build
    runs-on: ubuntu-latest
    permissions:
      contents: read
    steps:
      - name: Checkout Repo
        uses: actions/checkout@a5ac7e51b41094c92402da3b24376905380afc29 # v4.1.6
      - uses: pnpm/action-setup@fe02b34f77f8bc703788d5817da081398fad5dd2 # v4.0.0
<<<<<<< HEAD
        with:
          version: 8
      - name: Setup Node.js
=======
      - name: Setup Node.js 20
>>>>>>> 824ef201
        uses: actions/setup-node@60edb5dd545a775178f52524783378180af0d1f8 # v4.0.2
        with:
          node-version-file: ./.node-version
          cache: pnpm
      - name: Install Dependencies
        run: pnpm install --frozen-lockfile
      - uses: actions/download-artifact@65a9edc5881444af0b9093a5e628f2fe47ea3b2e # v4.1.7
      - name: Copy artifacts
        run: cp -r ${{ github.workspace }}/web-csv-toolbox-wasm/pkg ${{ github.workspace }}/node_modules/web-csv-toolbox-wasm
      - name: Check
        run: pnpm check:type

  coverage:
    runs-on: ubuntu-latest
    needs: build
    steps:
      - name: Checkout
        uses: actions/checkout@a5ac7e51b41094c92402da3b24376905380afc29 # v4.1.6
      - uses: pnpm/action-setup@fe02b34f77f8bc703788d5817da081398fad5dd2 # v4.0.0
      - name: Setup Node.js
        uses: actions/setup-node@60edb5dd545a775178f52524783378180af0d1f8 # v4.0.2
        with:
          node-version-file: ./.node-version
          cache: pnpm
      - name: Install Dependencies
        run: pnpm install --frozen-lockfile
      - uses: actions/download-artifact@65a9edc5881444af0b9093a5e628f2fe47ea3b2e # v4.1.7
      - name: Coverage
        run: pnpm test:coverage
      - name: Upload coverage reports to Codecov
        uses: codecov/codecov-action@125fc84a9a348dbcf27191600683ec096ec9021c # v4.4.1
        env:
          CODECOV_TOKEN: ${{ secrets.CODECOV_TOKEN }}

  benchmarks:
    runs-on: ubuntu-latest
    needs: build
    steps:
      - name: Checkout
        uses: actions/checkout@a5ac7e51b41094c92402da3b24376905380afc29 # v4.1.6
      - uses: pnpm/action-setup@fe02b34f77f8bc703788d5817da081398fad5dd2 # v4.0.0
      - name: Setup Node.js
        uses: actions/setup-node@60edb5dd545a775178f52524783378180af0d1f8 # v4.0.2
        with:
          node-version-file: ./.node-version
          cache: pnpm
      - name: Install dependencies
        run: pnpm install --frozen-lockfile
      - uses: actions/download-artifact@65a9edc5881444af0b9093a5e628f2fe47ea3b2e # v4.1.7
      - name: Run benchmarks
        uses: CodSpeedHQ/action@0b631f8998f2389eb5144632b6f9f8fabd33a86e # v2.4.1
        with:
          run: pnpm test:bench
          token: ${{ secrets.CODSPEED_TOKEN }}

  test_nodejs:
    runs-on: ubuntu-latest
    needs: build
    strategy:
      matrix:
        node-version: [18.x, 20.x]
        # See supported Node.js release schedule at https://nodejs.org/en/about/releases/
    steps:
    - uses: actions/checkout@a5ac7e51b41094c92402da3b24376905380afc29 # v4.1.6
    - uses: pnpm/action-setup@fe02b34f77f8bc703788d5817da081398fad5dd2 # v4.0.0
    - name: Use Node.js ${{ matrix.node-version }}
      uses: actions/setup-node@60edb5dd545a775178f52524783378180af0d1f8 # v4.0.2
      with:
        node-version: ${{ matrix.node-version }}
        cache: pnpm
    - run: pnpm install --frozen-lockfile
    - uses: actions/download-artifact@65a9edc5881444af0b9093a5e628f2fe47ea3b2e # v4.1.7
    - run: pnpm test run

  test_deno:
    runs-on: ubuntu-latest
    needs: build
    steps:
    - uses: actions/checkout@a5ac7e51b41094c92402da3b24376905380afc29 # v4.1.6
    - uses: actions/download-artifact@65a9edc5881444af0b9093a5e628f2fe47ea3b2e # v4.1.7
    - uses: denoland/setup-deno@041b854f97b325bd60e53e9dc2de9cb9f9ac0cba # v1.1.4
      with:
        deno-version: v1.x
    - run: |
        deno eval '
        import { parse } from "./dist/es/web-csv-toolbox.js";

        const csv = `name,age
        Alice,42
        Bob,69`;

        for await (const record of parse(csv)) {
          console.log(record);
        }'

  test_linux_browser:
    runs-on: ubuntu-latest
    needs: build
    strategy:
      fail-fast: false
      matrix:
        browsers:
          - chrome
          - firefox
    steps:
      - uses: actions/checkout@a5ac7e51b41094c92402da3b24376905380afc29 # v4.1.6
      - uses: pnpm/action-setup@fe02b34f77f8bc703788d5817da081398fad5dd2 # v4.0.0
      - name: Use Node.js
        uses: actions/setup-node@60edb5dd545a775178f52524783378180af0d1f8 # v4.0.2
        with:
          node-version: 20
          cache: pnpm
      - run: pnpm install --frozen-lockfile
      - uses: actions/download-artifact@65a9edc5881444af0b9093a5e628f2fe47ea3b2e # v4.1.7
      - run: npm test run -- --browser.name=${{ matrix.browsers }} --browser.headless

  test_macos_browser:
    runs-on: macos-latest
    needs: build
    strategy:
      fail-fast: false
      matrix:
        browsers:
          - chrome
          # TODO: Consider alternatives to frequent rate limit restrictions.
          # - firefox
          # NOTE: Headless Safari is currentry not supported
          # https://github.com/vitest-dev/vitest/blob/main/packages/browser/src/node/providers/webdriver.ts#L39-L41
          # - safari
    steps:
      - uses: actions/checkout@a5ac7e51b41094c92402da3b24376905380afc29 # v4.1.6
      - uses: pnpm/action-setup@fe02b34f77f8bc703788d5817da081398fad5dd2 # v4.0.0
      - name: Use Node.js
        uses: actions/setup-node@60edb5dd545a775178f52524783378180af0d1f8 # v4.0.2
        with:
          node-version: 20
          cache: pnpm
      # - if: matrix.browsers == 'safari'
      #   run: sudo safaridriver --enable
      - run: pnpm install --frozen-lockfile
      - uses: actions/download-artifact@65a9edc5881444af0b9093a5e628f2fe47ea3b2e # v4.1.7
      - run: pnpm test run -- --browser.name=${{ matrix.browsers }} --browser.headless

  test_windows_browser:
    runs-on: windows-latest
    needs: build
    strategy:
      fail-fast: false
      matrix:
        browsers:
          - chrome
          - firefox
          - edge
    steps:
      - uses: actions/checkout@a5ac7e51b41094c92402da3b24376905380afc29 # v4.1.6
      - uses: pnpm/action-setup@fe02b34f77f8bc703788d5817da081398fad5dd2 # v4.0.0
      - name: Use Node.js
        uses: actions/setup-node@60edb5dd545a775178f52524783378180af0d1f8 # v4.0.2
        with:
          node-version: 20
          cache: pnpm
      - run: pnpm install --frozen-lockfile
      - uses: actions/download-artifact@65a9edc5881444af0b9093a5e628f2fe47ea3b2e # v4.1.7
      - run: pnpm test run -- --browser.name=${{ matrix.browsers }} --browser.headless<|MERGE_RESOLUTION|>--- conflicted
+++ resolved
@@ -17,13 +17,7 @@
       - name: Checkout Repo
         uses: actions/checkout@a5ac7e51b41094c92402da3b24376905380afc29 # v4.1.6
       - uses: pnpm/action-setup@fe02b34f77f8bc703788d5817da081398fad5dd2 # v4.0.0
-<<<<<<< HEAD
-        with:
-          version: 8
-      - name: Setup Node.js
-=======
-      - name: Setup Node.js 20
->>>>>>> 824ef201
+      - name: Setup Node.js
         uses: actions/setup-node@60edb5dd545a775178f52524783378180af0d1f8 # v4.0.2
         with:
           node-version-file: ./.node-version
@@ -77,13 +71,7 @@
       - name: Checkout Repo
         uses: actions/checkout@a5ac7e51b41094c92402da3b24376905380afc29 # v4.1.6
       - uses: pnpm/action-setup@fe02b34f77f8bc703788d5817da081398fad5dd2 # v4.0.0
-<<<<<<< HEAD
-        with:
-          version: 8
-      - name: Setup Node.js
-=======
-      - name: Setup Node.js 20
->>>>>>> 824ef201
+      - name: Setup Node.js
         uses: actions/setup-node@60edb5dd545a775178f52524783378180af0d1f8 # v4.0.2
         with:
           node-version-file: ./.node-version
